--- conflicted
+++ resolved
@@ -3,15 +3,9 @@
   num_epochs: 800
   batch_size: 16
   input_length: 2500
-<<<<<<< HEAD
-  seed: 42
+  seed: 28
   l1_lambda: 1e-7
   l2_lambda: 1e-6
-=======
-  seed: 93
-  l1_lambda: 1.0e-07
-  l2_lambda: 1.0e-07
->>>>>>> 43795227
 dataset:
   x_train: /home/smatsubara/documents/airlift/data/simulation/dataset/x_train.npy
   t_train: /home/smatsubara/documents/airlift/data/simulation/dataset/t_train.npy
