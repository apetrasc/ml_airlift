# Updated configuration for train_real.py with image-based CNN training

# Data configuration
dataset:
<<<<<<< HEAD
  x_train: /mnt/matsubara/signals_exp/dataset/x_train_real.npy
  t_train: /mnt/matsubara/signals_exp/dataset/t_train_real.npy
=======
  x_train: /home/smatsubara/documents/airlift/data/cleaned/x_train_real_cleaned.npy
  t_train: /home/smatsubara/documents/airlift/data/cleaned/t_train_real_cleaned.npy
>>>>>>> fd8d20e3
  x_key: x_train_real
  t_key: t_train_real
  limit_samples: 0  # 0 means use all samples
  downsample_factor: 1  # 1 means no downsampling

# Model configuration
model:
  type: SimpleCNNReal2D  # For 4D image data
  in_channels: 4
  out_dim: 6  # 6 target variables
  resize_hw: null  # null means no resizing, use full resolution
  dropout_rate: 0.2  # Dropout rate for regularization (0.0-0.5 recommended)
  use_residual: true  # Use improved residual architecture (true) or original simple architecture (false)
  hidden: 64  # Base number of hidden channels (will be expanded to 64 -> 128 -> 256)

# Training hyperparameters
training:
  device: cuda:0
<<<<<<< HEAD
  epochs: 20
  batch_size: 8
  learning_rate: 0.001
=======
  epochs: 500
  batch_size: 8
  learning_rate: 0.0001
>>>>>>> fd8d20e3
  workers: 0
  pin_memory: false
  seed: 42

# Data split configuration
data_split:
  train_ratio: 0.7
  val_ratio: 0.15
  test_ratio: 0.15

# Output configuration
output:
  model_save_dir: /mnt/matsubara/outputs_real
  model_filename: model_simplecnn_real.pth
  predictions_filename: y_pred.npy
  ground_truth_filename: y_true.npy
  evaluation_plots_dir: evaluation_plots

# Logging configuration
logging:
  verbose: true
  print_every_n_epochs: 1
  print_every_n_batches: 50

# Evaluation configuration
evaluation:
  create_plots: true
  target_names:
    - "Solid Velocity"
    - "Gas Velocity" 
    - "Liquid Velocity"
    - "Solid Volume Fraction"
    - "Gas Volume Fraction"
    - "Liquid Volume Fraction"

<|MERGE_RESOLUTION|>--- conflicted
+++ resolved
@@ -2,13 +2,8 @@
 
 # Data configuration
 dataset:
-<<<<<<< HEAD
-  x_train: /mnt/matsubara/signals_exp/dataset/x_train_real.npy
-  t_train: /mnt/matsubara/signals_exp/dataset/t_train_real.npy
-=======
   x_train: /home/smatsubara/documents/airlift/data/cleaned/x_train_real_cleaned.npy
   t_train: /home/smatsubara/documents/airlift/data/cleaned/t_train_real_cleaned.npy
->>>>>>> fd8d20e3
   x_key: x_train_real
   t_key: t_train_real
   limit_samples: 0  # 0 means use all samples
@@ -27,15 +22,9 @@
 # Training hyperparameters
 training:
   device: cuda:0
-<<<<<<< HEAD
-  epochs: 20
-  batch_size: 8
-  learning_rate: 0.001
-=======
   epochs: 500
   batch_size: 8
   learning_rate: 0.0001
->>>>>>> fd8d20e3
   workers: 0
   pin_memory: false
   seed: 42
