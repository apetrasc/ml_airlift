import numpy as np
import torch
<<<<<<< HEAD
import scipy.signal as signal
=======
from scipy.signal import hilbert
from scipy import signal
>>>>>>> 1bff62b6
import matplotlib.pyplot as plt
import yaml
import os
def preprocess(x_raw, device, fs=None):
    """
    Preprocess the input data for model prediction.
    This includes:
    - Converting to torch tensor and moving to the specified device
    - Applying the Hilbert transform (using hilbert_cuda)
    - Handling NaN values
    - Adding channel dimension
    - Normalizing each (length, channel) column for each sample in the batch
    - Applying log1p transformation

    Args:
        x_raw (np.ndarray): Raw input data of shape (batch, length)
        device (str or torch.device): Device to move tensors to

    Returns:
        torch.Tensor: Preprocessed tensor ready for model input
    """

    # fsの定義が必要
    if fs is not None:
        sos = signal.butter(N=16,Wn=[1e6,10e6],btype='bandpass',output='sos',fs=fs)
        x_raw = signal.sosfiltfilt(sos,x_raw,axis=1)

    x_test = np.abs(signal.hilbert(x_raw,axis=1))

<<<<<<< HEAD
    x_test = erode_signals(x_test, window_size=30)
=======
    #x_test = erode_signals(x_test, window_size=30)
>>>>>>> 1bff62b6
    
    if np.isnan(x_test).any():
        print("nan")
        x_test = np.nan_to_num(x_test)
    x_test_tensor = torch.from_numpy(x_test).float()

    # Add channel dimension: (batch, 1, length, channel)
    x_test_tensor_all = x_test_tensor.unsqueeze(1)
    # Normalize each (length, channel) column for each sample in the batch
    c=0
    max_values_per_column = torch.max(x_test_tensor_all, dim=2, keepdim=True)[0]+c
    max_values_per_column[max_values_per_column == 0] = 1.0  # Prevent division by zero
    x_test_tensor_all = x_test_tensor_all / max_values_per_column

    # Use only the first channel for CNN input
    x_test_tensor_cnn = x_test_tensor_all[:, :, :]
    x_test_tensor_cnn = x_test_tensor_cnn.to(device)
    x_test_tensor_cnn = torch.log1p(x_test_tensor_cnn)
    return x_test_tensor_cnn


def hilbert_cuda(img_data_torch, device):
            """
            Compute the Hilbert envelope of input data using torch (GPU/CPU).

            Parameters
            ----------
            img_data_torch : torch.Tensor
                Input data of shape (n_pulses, n_samples), float32.
            device : torch.device
                Device to perform computation on.

            Returns
            -------
            np.ndarray
                Envelope of the analytic signal, shape (n_pulses, n_samples).
            """
            n_samples = img_data_torch.shape[1]
            # Create the Hilbert transformer in the frequency domain
            h = torch.zeros(n_samples, dtype=torch.complex64, device=device)
            if n_samples % 2 == 0:
                # Even length
                h[0] = 1
                h[1:n_samples//2] = 2
                h[n_samples//2] = 1
                # The rest remain zero
            else:
                # Odd length
                h[0] = 1
                h[1:(n_samples+1)//2] = 2
                # The rest remain zero

            # FFT along the time axis
            Xf = torch.fft.fft(img_data_torch, dim=1)
            # Apply the Hilbert transformer
            Xf = Xf * h
            # IFFT to get the analytic signal
            analytic_signal = torch.fft.ifft(Xf, dim=1)
            # Take the amplitude envelope
            img_data_torch_abs = torch.abs(analytic_signal)
            # Move to CPU and convert to numpy array
            return img_data_torch_abs.cpu().numpy()
def preprocess_and_predict(path, model, device, plot_index=80):
    """
    Loads data from the given path, applies Hilbert transform and normalization,
    and runs prediction using the provided model.

    Args:
        path (str): Path to the .npz file containing 'processed_data'.
        model (torch.nn.Module): Trained PyTorch model for prediction.
        plot_index (int): Index of the sample to plot.
        device (str): Device to run the model on.

    Returns:
        torch.Tensor: Model predictions.
    """

    # Load and preprocess data
    x_raw = np.load(path)["processed_data"][:,:,0]
    fs = np.load(path)["fs"]
    
    import os
    filename = os.path.basename(path)
    print(f"loading successful and processing {filename}..")
    x_test_tensor_cnn = preprocess(x_raw, device, fs)
    # Model prediction
    model.eval()
    with torch.no_grad():
        x_test_tensor_cnn = x_test_tensor_cnn.to(device)
        predictions = model(x_test_tensor_cnn)
        mean, var = torch.mean(predictions), torch.var(predictions)
        print(f"mean: {mean}, var: {var}")
        # Release memory after computation
        del predictions
        torch.cuda.empty_cache()
    return mean, var

def npz2png(file_path, save_path, channel_index=0, start_time=0.0, end_time=5.0, full=True, pulse_index=0,vmin=0,vmax=1):    
    """
    Convert processed .npz signal data to PNG image.
    
    Parameters
    ----------
    file_path : str
        Path to the .npz file containing processed data.
    save_path : str
        Path to save the output PNG image.
    channel_index : int, optional
        Index of the channel to visualize (default is 0).
    start_time : float, optional
        Start time in seconds for visualization (default is 0.0).
    end_time : float or None, optional
        End time in seconds for visualization (default is None, meaning till the end).
    full : bool, optional
        If True, visualize all pulses as an image. If False, visualize only one pulse waveform (default is True).
    pulse_index : int, optional
        Index of the pulse to visualize when full=False (default is 0).
    
    Returns
    -------
    None
    """
    # .npzファイルからデータを読み込む
    data = np.load(file_path)
    processed_data = data["processed_data"]
    fs = data["fs"].item() if hasattr(data["fs"], "item") else float(data["fs"])
    #print(f"processed_data.shape:{processed_data.shape}")
    # full=Trueの場合は全パルスを画像化
    if full:
        # processed_dataのshape: (n_pulses, n_samples, n_channels)
        # 指定チャンネルの全パルスを抽出
        if processed_data.ndim == 3:
            # Check if the channel_index is within the valid range
            if channel_index < 0 or channel_index >= processed_data.shape[2]:
                raise IndexError(f"channel_index {channel_index} is out of bounds for axis 2 with size {processed_data.shape[2]}")
            img_data = processed_data[:, :, channel_index]
        elif processed_data.ndim == 2:
            img_data = processed_data  # (n_pulses, n_samples)
        # If processed_data has other dimensions, raise an error
        else:
            raise ValueError("processed_data shape is not supported.")
        
        n_samples = img_data.shape[1]
        n_samples = int(n_samples)
        t = np.arange(n_samples) / fs
        start_idx = int(start_time * fs)
        end_idx = int(end_time * fs)
        if end_idx > n_samples:
            end_idx = n_samples
        h,w = img_data.shape
        print(f"h: {h}, w: {w}")
        interval = 1/3*1e-3
        total_time = 15000*interval
        endid = int(h *end_time/total_time)
        print(f"endid: {endid}")
        img_data = img_data[:endid, start_idx:end_idx]
        # Apply Hilbert transform to each pulse in img_data along the time axis
        # The analytic signal is computed for each pulse (row) individually
        # ヒルベルト変換をtorchで実装する
        import torch

        neglegible_time = 3e-6
        zero_samples = int(neglegible_time * fs)

        # img_data: (n_pulses, n_samples)
        # GPUにデータを転送
        device = torch.device('cuda' if torch.cuda.is_available() else 'cpu')
        img_data_torch = torch.from_numpy(img_data).float().to(device)
        #print(f"device: {device}")
        # 初期部分を0にする
        if zero_samples > 0:
            img_data_torch[:, :zero_samples] = 0

        # ヒルベルト変換のためのハイライザー（周波数領域での乗数）を作成
        n_samples = img_data_torch.shape[1]

        img_data = hilbert_cuda(img_data_torch, device)
        #print(img_data.shape)
        t = t[start_idx:end_idx]
        #print(f"end_idx: {end_idx}, start_idx: {start_idx}")
        #print(t.shape)
        #print(np.max(img_data),np.min(img_data))
        print(f"img_data.shape: {img_data.shape}")
        
        plt.figure(figsize=(10, 100))
        #plt.imshow(img_data, aspect='auto', cmap='viridis', extent=[t[0]*1e6, t[-1]*1e6, img_data.shape[0]-0.5, -0.5],vmin=0,vmax=1)
        plt.imshow(img_data, aspect='auto', cmap='viridis', extent=[t[0]*1e6, t[-1]*1e6, img_data.shape[0]-0.5, -0.5],vmin=vmin,vmax=vmax)
        #plt.imshow(img_data, aspect='auto', cmap='viridis', extent=[t[0], t[-1], img_data.shape[0]-0.5, -0.5])
        plt.colorbar(label='Amplitude')
        plt.xlabel('Time (μs)')
        plt.ylabel('Pulse Number')
        plt.title('All Pulses (Channel {})'.format(channel_index))
        plt.tight_layout()
        import os
        base_name = os.path.splitext(os.path.basename(file_path))[0]
        new_save_path = os.path.join(save_path, f"{base_name}_{channel_index}img.png")
        print(new_save_path)
        plt.savefig(new_save_path)
        plt.close()
    else:
        # full=Falseの場合は指定パルスのみをプロット
        if processed_data.ndim == 3:
            pulse = processed_data[pulse_index, :, channel_index]
           
        elif processed_data.ndim == 2:
            pulse = processed_data[pulse_index, :]
        else:
            raise ValueError("processed_data shape is not supported.")
        n_samples = len(pulse)
        t = np.arange(n_samples) / fs
        if end_time is None:
            end_time = t[-1]
        start_idx = int(start_time * fs)
        end_idx = int(end_time * fs)
        if end_idx > n_samples:
            end_idx = n_samples
        t = t[start_idx:end_idx]
        pulse = pulse[start_idx:end_idx]
        # Apply Hilbert transform to the pulse to obtain its analytic signal
        # The absolute value of the analytic signal gives the envelope of the pulse
        from scipy.signal import hilbert
        neglegible_time = 3e-6 # 3μs
        zero_samples = int(neglegible_time * fs)
        pulse[:zero_samples] = 0
        analytic_pulse = np.abs(hilbert(pulse))
        #analytic_pulse = np.log1p(analytic_pulse)
        #print(pulse) 
        plt.figure(figsize=(10, 4))
        plt.plot(t*1e6, analytic_pulse, color='red', label='Envelope')
        plt.plot(t*1e6, pulse, color='blue', label='Original Pulse')
        plt.legend()
        plt.xlabel('Time (μs)')
        plt.ylabel('Amplitude')
        plt.title('Pulse {} (Channel {})'.format(pulse_index, channel_index))
        plt.tight_layout()
        import os
        #base = os.path.dirname(save_path)
        base_name = os.path.splitext(os.path.basename(file_path))[0]
        channel=channel_index
        new_save_path = os.path.join(save_path, f"{base_name}_{channel}pulse.png")
        print(new_save_path)
        plt.savefig(new_save_path)
        plt.close()

def debug_pipeline(base_dir, config_path, file_path):
    """
    Load processed data from a .npz file, preprocess it, plot a specific slice, and save the plot as an image.
    Args:
        config_path (str): Path to the YAML configuration file.
        file_path (str): Path to the processed .npz file.
    """
    # Load configuration from YAML file
    config = yaml.safe_load(open(config_path))

    # Check if the file exists
    print("DEBUG: File exists:", os.path.exists(file_path))

    # Load the processed data
    x_raw_bug = np.load(file_path)["processed_data"][:,:,0]
    filename = os.path.basename(file_path)
    print(f"DEBUG: loading successful and processing {filename}..")

    # Preprocess the data
    x_debug = preprocess(x_raw_bug, config['evaluation']['device'])
    x_debug = x_debug.cpu().numpy()
    print(x_debug.shape)
    print(x_debug[100, :, :].shape)

    # Plot and save the 100th slice of the first channel
    plt.figure(figsize=(10, 4))
    plt.ylim(0, 1)
    plt.plot(x_debug[100, 0, :])

    save_debug = os.path.join(base_dir, "logs", f"x_debug_{filename}.png")
    plt.savefig(save_debug)
    plt.close()
    print(f"DEBUG: saved x_debug_{filename}.png")


def get_valid_data(x, y, yerr):
    """
    Remove NaN values from x, y, and yerr, and return only valid data.
    """
    mask = ~np.isnan(x) & ~np.isnan(y) & ~np.isnan(yerr)
    x_valid = x[mask]
    y_valid = y[mask]
    yerr_valid = yerr[mask]
    return x_valid, y_valid, yerr_valid

def erode_signals(x, window_size=30):
    import polars as pl
    s=pl.from_numpy(np.transpose(x))

<<<<<<< HEAD
    s = s.select(pl.all().rolling_mean(
        window_size=window_size//3,
        min_periods=1
    ))

=======
>>>>>>> 1bff62b6
    s = s.select(pl.all().rolling_min(
        window_size=window_size,
        min_periods=1
    ))
    x = s.to_numpy().transpose()
    return x<|MERGE_RESOLUTION|>--- conflicted
+++ resolved
@@ -1,11 +1,7 @@
 import numpy as np
 import torch
-<<<<<<< HEAD
-import scipy.signal as signal
-=======
 from scipy.signal import hilbert
 from scipy import signal
->>>>>>> 1bff62b6
 import matplotlib.pyplot as plt
 import yaml
 import os
@@ -35,11 +31,7 @@
 
     x_test = np.abs(signal.hilbert(x_raw,axis=1))
 
-<<<<<<< HEAD
-    x_test = erode_signals(x_test, window_size=30)
-=======
     #x_test = erode_signals(x_test, window_size=30)
->>>>>>> 1bff62b6
     
     if np.isnan(x_test).any():
         print("nan")
@@ -333,14 +325,6 @@
     import polars as pl
     s=pl.from_numpy(np.transpose(x))
 
-<<<<<<< HEAD
-    s = s.select(pl.all().rolling_mean(
-        window_size=window_size//3,
-        min_periods=1
-    ))
-
-=======
->>>>>>> 1bff62b6
     s = s.select(pl.all().rolling_min(
         window_size=window_size,
         min_periods=1
