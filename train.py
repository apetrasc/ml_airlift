import torch
import numpy as np
import yaml
from models import SimpleCNN, SimpleViTRegressor, ResidualCNN
import matplotlib.pyplot as plt
import math
import torch
import torch.nn as nn
import torch.optim as optim
from torch.utils.data import TensorDataset, DataLoader,random_split
import matplotlib.pyplot as plt
import os


import hydra
from omegaconf import OmegaConf

@hydra.main(config_path="config", config_name="config.yaml")
def main(cfg):

    # Get hydra run directory as base path
    base_dir = os.getcwd()

    # Load config (already loaded as cfg)
    x_train = np.load(os.path.relpath(cfg.dataset.x_train, base_dir))
    t_train = np.load(os.path.relpath(cfg.dataset.t_train, base_dir))

    x_train_tensor = torch.from_numpy(x_train).float()
    t_train_tensor = torch.from_numpy(t_train).float()
    if t_train_tensor.ndim == 1:
        t_train_tensor = t_train_tensor.unsqueeze(-1)
    if x_train_tensor.ndim == 1:
        x_train_tensor = x_train_tensor.unsqueeze(-1)
    print(torch.max(x_train_tensor))
    print(x_train_tensor.shape)
    print(t_train_tensor.shape)

    def plot_x_train(x_train, index):
        plt.figure(figsize=(10, 4))
        plt.plot(x_train[index], label="Sample 0")
        plt.xlabel("Sample Index")
        plt.ylabel("Amplitude")
        plt.title("Visualization of One x_train Sample")
        plt.legend()
        plt.grid(True)
        plt.tight_layout()
        plt.show()
    for i in range(5):
        plot_x_train(x_train, i)

    torch.manual_seed(cfg.hyperparameters.seed)
    device1 = torch.device(cfg.training.device)

    t_train_tensor = torch.from_numpy(t_train).float().to(device1)
    x_train_tensor = torch.from_numpy(x_train).float().to(device1)
    print(t_train_tensor.shape)
    print(x_train_tensor.shape)

    if x_train_tensor.ndim == 2:
        x_train_tensor_cnn = x_train_tensor.unsqueeze(1)
    else:
        x_train_tensor_cnn = x_train_tensor

    if t_train_tensor.ndim > 1 and t_train_tensor.shape[1] == 1:
        t_train_tensor_cnn = t_train_tensor.squeeze(1)
    else:
        t_train_tensor_cnn = t_train_tensor
    print(x_train_tensor_cnn.shape)
    print(t_train_tensor_cnn.shape)

    dataset = TensorDataset(x_train_tensor_cnn, t_train_tensor_cnn)
    total_size = len(dataset)
    train_size = int(0.7 * total_size)
    val_size = total_size - train_size

    train_dataset, val_dataset = random_split(dataset, [train_size, val_size])
    batch_size = cfg.hyperparameters.batch_size
    train_dataloader = DataLoader(train_dataset, batch_size=batch_size, shuffle=True)
    val_dataloader = DataLoader(val_dataset, batch_size=batch_size, shuffle=False)

    size = cfg.hyperparameters.input_length
    model = SimpleCNN(size).to(device1)
<<<<<<< HEAD
=======
    #model = ResidualCNN(size).to(device1)
>>>>>>> 43795227
    #model = SimpleViTRegressor(size).to(device1)

    def relative_sum_loss(pred, target):
        epsilon = 1e-7
        loss = torch.mean(torch.abs(target - pred) / (target + epsilon))
        return loss

    criterion = nn.MSELoss()
    optimizer = optim.Adam(params=model.parameters(), lr=cfg.hyperparameters.learning_rate)

    loss_history = []
    num_epochs = cfg.hyperparameters.num_epochs
    train_loss_history = []
    val_loss_history = []

    for epoch in range(num_epochs):
        model.train()
        running_loss = 0.0

        l1_lambda = cfg.hyperparameters.l1_lambda
        l2_lambda = cfg.hyperparameters.l2_lambda
        for batch_x, batch_y in train_dataloader:
            batch_x = batch_x.to(device1)
            batch_y = batch_y.to(device1)
            optimizer.zero_grad()
            outputs = model(batch_x)
            loss = criterion(outputs, batch_y)
            l1_norm = sum(p.abs().sum() for p in model.parameters())
            l2_norm = sum(p.pow(2).sum() for p in model.parameters())
            loss = loss + l1_lambda * l1_norm + l2_lambda * l2_norm
            loss.backward()
            optimizer.step()
            running_loss += loss.item() * batch_x.size(0)
        epoch_loss = running_loss / len(train_dataloader.dataset)
        train_loss_history.append(epoch_loss)

        model.eval()
        val_running_loss = 0.0
        with torch.no_grad():
            for val_x, val_y in val_dataloader:
                val_x = val_x.to(device1)
                val_y = val_y.to(device1)
                val_outputs = model(val_x)
                val_loss = criterion(val_outputs, val_y)
                val_running_loss += val_loss.item() * val_x.size(0)
        val_epoch_loss = val_running_loss / len(val_dataloader.dataset)
        val_loss_history.append(val_epoch_loss)

        if (epoch + 1) % 100 == 0:
            print(f"Epoch {epoch+1}/{num_epochs}, Train Loss: {epoch_loss:.4f}, Val Loss: {val_epoch_loss:.4f}")

    weights_dir = os.path.join(base_dir, "weights")
    logs_dir = os.path.join(base_dir, "logs")
    os.makedirs(weights_dir, exist_ok=True)
    os.makedirs(logs_dir, exist_ok=True)

    torch.save(model.state_dict(), os.path.join(weights_dir, 'model.pth'))

    plt.figure()
    plt.plot(range(1, num_epochs + 1), [np.log(l) for l in train_loss_history], label='Train Log(Loss)')
    plt.plot(range(1, num_epochs + 1), [np.log(l) for l in val_loss_history], label='Validation Log(Loss)')
    plt.title('Learning Curve (Log Loss)')
    plt.xlabel('Epoch')
    plt.ylabel('Log(Loss)')
    plt.grid(True)
    plt.legend()
    plt.savefig(os.path.join(logs_dir, 'learning_curve_log.png'))
    plt.close()

    plt.figure()
    plt.plot(range(1, num_epochs + 1), train_loss_history, label='Train Loss')
    plt.plot(range(1, num_epochs + 1), val_loss_history, label='Validation Loss')
    plt.title('Learning Curve (Loss)')
    plt.xlabel('Epoch')
    plt.ylabel('Loss')
    plt.grid(True)
    plt.legend()
    plt.savefig(os.path.join(logs_dir, 'learning_curve.png'))
    plt.close()

    model.load_state_dict(torch.load(os.path.join(weights_dir, 'model.pth')))
    model = model.to(cfg.evaluation.device)
    model.eval()
    val_predictions = []
    val_targets = []
    with torch.no_grad():
        for val_x, val_y in val_dataloader:
            val_x = val_x.to(cfg.evaluation.device)
            val_y = val_y.to(cfg.evaluation.device)
            outputs = model(val_x)
            val_predictions.append(outputs.cpu())
            val_targets.append(val_y.cpu())
    val_predictions = torch.cat(val_predictions, dim=0)
    val_targets = torch.cat(val_targets, dim=0)
    print("Validation predictions shape:", val_predictions.shape)
    print("Validation targets shape:", val_targets.shape)
    print(val_predictions)

    val_targets_np = val_targets.numpy().flatten()
    val_predictions_np = val_predictions.numpy().flatten()

    correlation_matrix = np.corrcoef(val_targets_np, val_predictions_np)
    correlation_coefficient = correlation_matrix[0, 1]
    print(f"Pearson correlation coefficient between predictions and actual values: {correlation_coefficient:.4f}")

    plt.figure(figsize=(8, 8))
    plt.scatter(val_targets_np, val_predictions_np, alpha=0.6, marker='o', label='Predictions')
    plt.plot([0, 1], [0, 1], 'r--', label='Ideal (y=x)')
    plt.title('Predicted vs Actual Values (Validation Set)')
    plt.xlabel('Actual Value')
    plt.ylabel('Predicted Value')
    plt.xlim(0, 0.20)
    plt.ylim(0, 0.20)
    plt.legend()
    plt.grid(True)
    plt.savefig(os.path.join(logs_dir, 'val_pred_vs_actual_scatter.png'))
    plt.show()

    first_conv1d = None
    for m in model.modules():
        if isinstance(m, torch.nn.Conv1d):
            first_conv1d = m
            break

    if first_conv1d is not None:
        kernels = first_conv1d.weight.data.cpu().numpy()
        num_kernels = kernels.shape[0]
        num_channels = kernels.shape[1]
        kernel_size = kernels.shape[2]
        plt.figure(figsize=(num_kernels * 2, 2 * num_channels))
        for i in range(num_kernels):
            for j in range(num_channels):
                plt.subplot(num_kernels, num_channels, i * num_channels + j + 1)
                plt.plot(kernels[i, j, :])
                plt.title(f'Kernel {i}, Channel {j}')
                plt.axis('tight')
                plt.grid(True)
        plt.suptitle('First Conv1d Layer Kernels')
        plt.tight_layout()
        plt.show()
        plt.savefig(os.path.join(logs_dir, 'kernels.png'))
    else:
        print("No Conv1d layer found in the model.")

    class GradCAM1d:
        def __init__(self, model, target_layer):
            self.model = model
            self.target_layer = target_layer
            self.gradients = None
            self.activations = None
            self.hook_handles = []
            self._register_hooks()

        def _register_hooks(self):
            def forward_hook(module, input, output):
                self.activations = output.detach()
            def backward_hook(module, grad_in, grad_out):
                self.gradients = grad_out[0].detach()
            self.hook_handles.append(self.target_layer.register_forward_hook(forward_hook))
            self.hook_handles.append(self.target_layer.register_backward_hook(backward_hook))

        def __call__(self, input_tensor, class_idx=None):
            self.model.zero_grad()
            output = self.model(input_tensor)
            if class_idx is None:
                target = output.squeeze()
            else:
                target = output[:, class_idx]
            if target.ndim > 0:
                target = target.sum()
            target.backward(retain_graph=True)
            gradients = self.gradients
            activations = self.activations
            weights = gradients.mean(dim=2, keepdim=True)
            grad_cam_map = (weights * activations).sum(dim=1, keepdim=True)
            grad_cam_map = torch.relu(grad_cam_map)
            grad_cam_map = torch.nn.functional.interpolate(grad_cam_map, size=input_tensor.shape[2], mode='linear', align_corners=False)
            grad_cam_map = grad_cam_map.squeeze().cpu().numpy()
            grad_cam_map = (grad_cam_map - grad_cam_map.min()) / (grad_cam_map.max() - grad_cam_map.min() + 1e-8)
            return grad_cam_map

        def remove_hooks(self):
            for handle in self.hook_handles:
                handle.remove()

    target_layer_1d = None
    for m in reversed(list(model.modules())):
        if isinstance(m, torch.nn.Conv1d):
            target_layer_1d = m
            break

    if target_layer_1d is not None:
        grad_cam_1d = GradCAM1d(model, target_layer_1d)
        for val_x, _ in val_dataloader:
            sample_input = val_x[0].unsqueeze(0).to(cfg.evaluation.device)
            break
        grad_cam_map = grad_cam_1d(sample_input)
        grad_cam_1d.remove_hooks()
        plt.figure(figsize=(10, 4))
        plt.plot(grad_cam_map)
        plt.title('Grad-CAM Map for Sample Input (Conv1d)')
        plt.xlabel('Time Axis')
        plt.ylabel('Grad-CAM Intensity')
        plt.grid(True)
        plt.tight_layout()
        plt.show()
        plt.savefig(os.path.join(logs_dir, 'grad_cam_map.png'))
    else:
        print("No Conv1d layer found for Grad-CAM.")

if __name__ == "__main__":
    main()

<|MERGE_RESOLUTION|>--- conflicted
+++ resolved
@@ -79,12 +79,8 @@
     val_dataloader = DataLoader(val_dataset, batch_size=batch_size, shuffle=False)
 
     size = cfg.hyperparameters.input_length
-    model = SimpleCNN(size).to(device1)
-<<<<<<< HEAD
-=======
-    #model = ResidualCNN(size).to(device1)
->>>>>>> 43795227
-    #model = SimpleViTRegressor(size).to(device1)
+    #model = SimpleCNN(size).to(device1)
+    model = SimpleViTRegressor(size).to(device1)
 
     def relative_sum_loss(pred, target):
         epsilon = 1e-7
