import polars as pl
from src.utils import preprocess_and_predict, preprocess
from models import SimpleCNN, SimpleViTRegressor, ResidualCNN
import torch
import numpy as np
import matplotlib.pyplot as plt
import os
import yaml
import math
import argparse
import torch.nn.functional as F
# Load configuration from YAML file
with open('config/config.yaml', 'r') as f:
    config = yaml.safe_load(f)

base_dir = "/mnt/matsubara/pictures"
file_path = "/mnt/matsubara/signals_exp/processed_data/all/P20240726-1601_processed.npz"
# Load the trained model
model = SimpleCNN(config['hyperparameters']['input_length']).to(config['evaluation']['device'])
#model = ResidualCNN(config['hyperparameters']['input_length']).to(config['evaluation']['device'])
#model = SimpleViTRegressor(config['hyperparameters']['input_length']).to(config['evaluation']['device'])
# You can use the argparse library to accept a command-line argument for base_dir (datetime).

device = config["training"]["device"]

parser = argparse.ArgumentParser(description="Run evaluation with specified base directory (datetime).")
parser.add_argument('--datetime', type=str, required=True, help='Base directory for evaluation (e.g., /home/smatsubara/documents/airlift/data/outputs/2025-09-07/14-39-46)')
args = parser.parse_args()


class GradCAM1d:
    def __init__(self, model, target_layer):
        self.model = model
        self.target_layer = target_layer
        self.gradients = None
        self.activations = None
        self.hook_handles = []
        self._register_hooks()

    def _register_hooks(self):
        def forward_hook(module, input, output):
            self.activations = output.detach()
        def backward_hook(module, grad_in, grad_out):
            self.gradients = grad_out[0].detach()
        self.hook_handles.append(self.target_layer.register_forward_hook(forward_hook))
        self.hook_handles.append(self.target_layer.register_backward_hook(backward_hook))

    def __call__(self, input_tensor):
        self.model.eval()
        input_tensor = input_tensor.to(next(self.model.parameters()).device)
        self.model.zero_grad()
        out = self.model(input_tensor)
        if isinstance(out, (tuple, list)):
            out = out[0]
        target = out.squeeze()
        if target.ndim > 0:
            target = target.sum()
        self.model.zero_grad()
        target.backward(retain_graph=True)
        gradients = self.gradients         # [B, C, L]
        activations = self.activations     # [B, C, L]
        weights = gradients.mean(dim=2, keepdim=True)  # [B, C, 1]
        grad_cam_map = (weights * activations).sum(dim=1, keepdim=True)  # (B,1,L)
        grad_cam_map = torch.relu(grad_cam_map)
        grad_cam_map = torch.nn.functional.interpolate(
            grad_cam_map, size=input_tensor.shape[2], mode='linear', align_corners=False
        )
        grad_cam_map = grad_cam_map.squeeze().cpu().numpy()
        grad_cam_map = (grad_cam_map - grad_cam_map.min()) / (grad_cam_map.max() - grad_cam_map.min() + 1e-8)
        return grad_cam_map

    def remove_hooks(self):
        for handle in self.hook_handles:
            handle.remove()

def preprocess_for_gradcam(file_path, sample_index=500, channel_index=0):
    """
    1サンプル+1chのみ抽出・正規化→[1,1,L] tensorに
    """
    data = np.load(file_path)
    if 'arr_0' in data:
        x = data['arr_0']
    else:
        arr_keys = list(data.keys())
        if not arr_keys:
            raise RuntimeError(f"No arrays found in {file_path}")
        x = data[arr_keys[0]]
    if x.ndim != 3:
        raise RuntimeError(f"Expected 3D array, but got shape {x.shape}")
    N, W, C = x.shape
    if not (0 <= sample_index < N):
        raise RuntimeError(f"Invalid sample_index {sample_index}, N={N}")
    if not (0 <= channel_index < C):
        raise RuntimeError(f"Invalid channel_index {channel_index}, C={C}")
<<<<<<< HEAD
    x = x[:,:,channel_index]
    signal = preprocess(x_raw=x, device=device)
    signal = signal[sample_index,0,:]
    signal = signal.unsqueeze(0)
    # signal = x[sample_index, :, channel_index]
=======
    signal = x[sample_index, :, channel_index]
>>>>>>> 207729ab
    # mean = np.mean(signal)
    # std = np.std(signal)
    # std = std if std > 1e-8 else 1e-8
    # signal = (signal - mean) / std
<<<<<<< HEAD
    # signal = torch.tensor(signal, dtype=torch.float32)
    # signal = signal.unsqueeze(0).unsqueeze(0)  # [1, 1, L]
=======
    signal = torch.tensor(signal, dtype=torch.float32)
    signal = signal.unsqueeze(0).unsqueeze(0)  # [1, 1, L]
>>>>>>> 207729ab
    return signal

# ----------- Grad-CAM 実行スクリプト -----------
# モデルのターゲット層を取得 (最後のConv1d)
target_layer = None
if hasattr(model, 'conv3'):
    target_layer = model.conv3
elif hasattr(model, 'layer3'):
    target_layer = model.layer3
else:
    for m in reversed(list(model.modules())):
        if isinstance(m, torch.nn.Conv1d):
            target_layer = m
            break
if target_layer is None:
    raise RuntimeError("Could not find a suitable layer for Grad-CAM.")

gradcam_output_dir = os.path.join(base_dir, "gradcam_outputs")
input_tensor = preprocess_for_gradcam(
    file_path,
    sample_index=5000,
    channel_index=0
)
gradcam = GradCAM1d(model, target_layer)
grad_cam_map = gradcam(input_tensor)
gradcam.remove_hooks()

if not os.path.exists(gradcam_output_dir):
    os.makedirs(gradcam_output_dir)
plt.figure(figsize=(10, 4))
plt.plot(grad_cam_map)
plt.title('Grad-CAM Map for Sample Input (Conv1d)')
plt.xlabel('Time Axis')
plt.ylabel('Grad-CAM Intensity')
plt.grid(True)
plt.tight_layout()
plt.savefig(os.path.join(gradcam_output_dir, f'gradcam_{5000}.png'))
plt.close()

base_dir = args.datetime
model_path = os.path.join(base_dir + '/weights/model.pth')
model.load_state_dict(
    torch.load(
        model_path,
        map_location=config['evaluation']['device'],
        weights_only=True,
    )
)
model.eval()

mean, var = preprocess_and_predict(file_path, model, device=config['evaluation']['device'])<|MERGE_RESOLUTION|>--- conflicted
+++ resolved
@@ -92,26 +92,13 @@
         raise RuntimeError(f"Invalid sample_index {sample_index}, N={N}")
     if not (0 <= channel_index < C):
         raise RuntimeError(f"Invalid channel_index {channel_index}, C={C}")
-<<<<<<< HEAD
-    x = x[:,:,channel_index]
-    signal = preprocess(x_raw=x, device=device)
-    signal = signal[sample_index,0,:]
-    signal = signal.unsqueeze(0)
-    # signal = x[sample_index, :, channel_index]
-=======
     signal = x[sample_index, :, channel_index]
->>>>>>> 207729ab
     # mean = np.mean(signal)
     # std = np.std(signal)
     # std = std if std > 1e-8 else 1e-8
     # signal = (signal - mean) / std
-<<<<<<< HEAD
-    # signal = torch.tensor(signal, dtype=torch.float32)
-    # signal = signal.unsqueeze(0).unsqueeze(0)  # [1, 1, L]
-=======
     signal = torch.tensor(signal, dtype=torch.float32)
     signal = signal.unsqueeze(0).unsqueeze(0)  # [1, 1, L]
->>>>>>> 207729ab
     return signal
 
 # ----------- Grad-CAM 実行スクリプト -----------
