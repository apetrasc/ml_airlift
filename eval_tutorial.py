--- conflicted
+++ resolved
@@ -13,15 +13,10 @@
 with open('config/config.yaml', 'r') as f:
     config = yaml.safe_load(f)
 
-<<<<<<< HEAD
 dataset_dir = '/mnt/sdb/yyamaguchi/psdata2matlab/simulation/dataset'
-device = config["training"]["device"]
+device = config["evaluation"]["device"]
 
 
-=======
-base_dir = "/home/smatsubara/documents/airlift/data/results"
-file_path = "/home/smatsubara/documents/airlift/data/experiments/processed/solid_liquid/P20241007-1401_processed.npz"
->>>>>>> 1724e4c9
 # Load the trained model
 model = SimpleCNN(config['hyperparameters']['input_length']).to(config['evaluation']['device'])
 #model = ResidualCNN(config['hyperparameters']['input_length']).to(config['evaluation']['device'])
@@ -34,115 +29,115 @@
 args = parser.parse_args()
 
 
-class GradCAM1d:
-    def __init__(self, model, target_layer):
-        self.model = model
-        self.target_layer = target_layer
-        self.gradients = None
-        self.activations = None
-        self.hook_handles = []
-        self._register_hooks()
+# class GradCAM1d:
+#     def __init__(self, model, target_layer):
+#         self.model = model
+#         self.target_layer = target_layer
+#         self.gradients = None
+#         self.activations = None
+#         self.hook_handles = []
+#         self._register_hooks()
 
-    def _register_hooks(self):
-        def forward_hook(module, input, output):
-            self.activations = output.detach()
-        def backward_hook(module, grad_in, grad_out):
-            self.gradients = grad_out[0].detach()
-        self.hook_handles.append(self.target_layer.register_forward_hook(forward_hook))
-        self.hook_handles.append(self.target_layer.register_backward_hook(backward_hook))
+#     def _register_hooks(self):
+#         def forward_hook(module, input, output):
+#             self.activations = output.detach()
+#         def backward_hook(module, grad_in, grad_out):
+#             self.gradients = grad_out[0].detach()
+#         self.hook_handles.append(self.target_layer.register_forward_hook(forward_hook))
+#         self.hook_handles.append(self.target_layer.register_backward_hook(backward_hook))
 
-    def __call__(self, input_tensor):
-        self.model.eval()
-        input_tensor = input_tensor.to(next(self.model.parameters()).device)
-        self.model.zero_grad()
-        out = self.model(input_tensor)
-        if isinstance(out, (tuple, list)):
-            out = out[0]
-        target = out.squeeze()
-        if target.ndim > 0:
-            target = target.sum()
-        self.model.zero_grad()
-        target.backward(retain_graph=True)
-        gradients = self.gradients         # [B, C, L]
-        activations = self.activations     # [B, C, L]
-        weights = gradients.mean(dim=2, keepdim=True)  # [B, C, 1]
-        grad_cam_map = (weights * activations).sum(dim=1, keepdim=True)  # (B,1,L)
-        grad_cam_map = torch.relu(grad_cam_map)
-        grad_cam_map = torch.nn.functional.interpolate(
-            grad_cam_map, size=input_tensor.shape[2], mode='linear', align_corners=False
-        )
-        grad_cam_map = grad_cam_map.squeeze().cpu().numpy()
-        grad_cam_map = (grad_cam_map - grad_cam_map.min()) / (grad_cam_map.max() - grad_cam_map.min() + 1e-8)
-        return grad_cam_map
+#     def __call__(self, input_tensor):
+#         self.model.eval()
+#         input_tensor = input_tensor.to(next(self.model.parameters()).device)
+#         self.model.zero_grad()
+#         out = self.model(input_tensor)
+#         if isinstance(out, (tuple, list)):
+#             out = out[0]
+#         target = out.squeeze()
+#         if target.ndim > 0:
+#             target = target.sum()
+#         self.model.zero_grad()
+#         target.backward(retain_graph=True)
+#         gradients = self.gradients         # [B, C, L]
+#         activations = self.activations     # [B, C, L]
+#         weights = gradients.mean(dim=2, keepdim=True)  # [B, C, 1]
+#         grad_cam_map = (weights * activations).sum(dim=1, keepdim=True)  # (B,1,L)
+#         grad_cam_map = torch.relu(grad_cam_map)
+#         grad_cam_map = torch.nn.functional.interpolate(
+#             grad_cam_map, size=input_tensor.shape[2], mode='linear', align_corners=False
+#         )
+#         grad_cam_map = grad_cam_map.squeeze().cpu().numpy()
+#         grad_cam_map = (grad_cam_map - grad_cam_map.min()) / (grad_cam_map.max() - grad_cam_map.min() + 1e-8)
+#         return grad_cam_map
 
-    def remove_hooks(self):
-        for handle in self.hook_handles:
-            handle.remove()
+#     def remove_hooks(self):
+#         for handle in self.hook_handles:
+#             handle.remove()
 
-def preprocess_for_gradcam(file_path, sample_index=500, channel_index=0):
-    """
-    1サンプル+1chのみ抽出・正規化→[1,1,L] tensorに
-    """
-    data = np.load(file_path)
-    if 'arr_0' in data:
-        x = data['arr_0']
-    else:
-        arr_keys = list(data.keys())
-        if not arr_keys:
-            raise RuntimeError(f"No arrays found in {file_path}")
-        x = data[arr_keys[0]]
-    if x.ndim != 3:
-        raise RuntimeError(f"Expected 3D array, but got shape {x.shape}")
-    N, W, C = x.shape
-    if not (0 <= sample_index < N):
-        raise RuntimeError(f"Invalid sample_index {sample_index}, N={N}")
-    if not (0 <= channel_index < C):
-        raise RuntimeError(f"Invalid channel_index {channel_index}, C={C}")
-    signal = x[sample_index, :, channel_index]
-    mean = np.mean(signal)
-    std = np.std(signal)
-    std = std if std > 1e-8 else 1e-8
-    signal = (signal - mean) / std
-    signal = torch.tensor(signal, dtype=torch.float32)
-    signal = signal.unsqueeze(0).unsqueeze(0)  # [1, 1, L]
-    return signal
+# def preprocess_for_gradcam(file_path, sample_index=500, channel_index=0):
+#     """
+#     1サンプル+1chのみ抽出・正規化→[1,1,L] tensorに
+#     """
+#     data = np.load(file_path)
+#     if 'arr_0' in data:
+#         x = data['arr_0']
+#     else:
+#         arr_keys = list(data.keys())
+#         if not arr_keys:
+#             raise RuntimeError(f"No arrays found in {file_path}")
+#         x = data[arr_keys[0]]
+#     if x.ndim != 3:
+#         raise RuntimeError(f"Expected 3D array, but got shape {x.shape}")
+#     N, W, C = x.shape
+#     if not (0 <= sample_index < N):
+#         raise RuntimeError(f"Invalid sample_index {sample_index}, N={N}")
+#     if not (0 <= channel_index < C):
+#         raise RuntimeError(f"Invalid channel_index {channel_index}, C={C}")
+#     signal = x[sample_index, :, channel_index]
+#     mean = np.mean(signal)
+#     std = np.std(signal)
+#     std = std if std > 1e-8 else 1e-8
+#     signal = (signal - mean) / std
+#     signal = torch.tensor(signal, dtype=torch.float32)
+#     signal = signal.unsqueeze(0).unsqueeze(0)  # [1, 1, L]
+#     return signal
 
-# ----------- Grad-CAM 実行スクリプト -----------
-# モデルのターゲット層を取得 (最後のConv1d)
-target_layer = None
-if hasattr(model, 'conv3'):
-    target_layer = model.conv3
-elif hasattr(model, 'layer3'):
-    target_layer = model.layer3
-else:
-    for m in reversed(list(model.modules())):
-        if isinstance(m, torch.nn.Conv1d):
-            target_layer = m
-            break
-if target_layer is None:
-    raise RuntimeError("Could not find a suitable layer for Grad-CAM.")
+# # ----------- Grad-CAM 実行スクリプト -----------
+# # モデルのターゲット層を取得 (最後のConv1d)
+# target_layer = None
+# if hasattr(model, 'conv3'):
+#     target_layer = model.conv3
+# elif hasattr(model, 'layer3'):
+#     target_layer = model.layer3
+# else:
+#     for m in reversed(list(model.modules())):
+#         if isinstance(m, torch.nn.Conv1d):
+#             target_layer = m
+#             break
+# if target_layer is None:
+#     raise RuntimeError("Could not find a suitable layer for Grad-CAM.")
 
-gradcam_output_dir = os.path.join(base_dir, "gradcam_outputs")
-input_tensor = preprocess_for_gradcam(
-    file_path,
-    sample_index=5000,
-    channel_index=0
-)
-gradcam = GradCAM1d(model, target_layer)
-grad_cam_map = gradcam(input_tensor)
-gradcam.remove_hooks()
+# gradcam_output_dir = os.path.join(base_dir, "gradcam_outputs")
+# input_tensor = preprocess_for_gradcam(
+#     file_path,
+#     sample_index=5000,
+#     channel_index=0
+# )
+# gradcam = GradCAM1d(model, target_layer)
+# grad_cam_map = gradcam(input_tensor)
+# gradcam.remove_hooks()
 
-if not os.path.exists(gradcam_output_dir):
-    os.makedirs(gradcam_output_dir)
-plt.figure(figsize=(10, 4))
-plt.plot(grad_cam_map)
-plt.title('Grad-CAM Map for Sample Input (Conv1d)')
-plt.xlabel('Time Axis')
-plt.ylabel('Grad-CAM Intensity')
-plt.grid(True)
-plt.tight_layout()
-plt.savefig(os.path.join(gradcam_output_dir, f'gradcam_{5000}.png'))
-plt.close()
+# if not os.path.exists(gradcam_output_dir):
+#     os.makedirs(gradcam_output_dir)
+# plt.figure(figsize=(10, 4))
+# plt.plot(grad_cam_map)
+# plt.title('Grad-CAM Map for Sample Input (Conv1d)')
+# plt.xlabel('Time Axis')
+# plt.ylabel('Grad-CAM Intensity')
+# plt.grid(True)
+# plt.tight_layout()
+# plt.savefig(os.path.join(gradcam_output_dir, f'gradcam_{5000}.png'))
+# plt.close()
 
 base_dir = args.datetime
 model_path = os.path.join(base_dir + '/weights/model.pth')
@@ -155,7 +150,6 @@
 )
 model.eval()
 
-<<<<<<< HEAD
 x_train_path = os.path.join(dataset_dir,'x_train.npy')
 t_train_path = os.path.join(dataset_dir,'t_train.npy')
 
@@ -182,7 +176,4 @@
 plt.ylim(0,0.2)
 plt.tight_layout()
 plt.legend()
-plt.savefig(os.path.join(base_dir, 'predicted_vs_ground_truth_sim2sim.png'))
-=======
-mean, var = preprocess_and_predict(file_path, model, device=config['evaluation']['device'])
->>>>>>> 1724e4c9
+plt.savefig(os.path.join(base_dir, 'predicted_vs_ground_truth_sim2sim.png'))